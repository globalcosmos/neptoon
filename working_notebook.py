--- conflicted
+++ resolved
@@ -116,7 +116,6 @@
 
 # from saqc import SaQC
 
-<<<<<<< HEAD
 qc = SaQC(crns_df, scheme="simple")
 qc = qc.flagRange("epithermal_neutrons", min=400, max=900)
 qc = qc.flagRaise()
@@ -128,20 +127,6 @@
 # %%
 def fancy_new_function():
     pass
-=======
-# qc = SaQC(crns_df, scheme="simple")
-
-
-# qc = qc.flagRange("epithermal_neutrons", min=400, max=900)
-# qc = qc.flagRaise()
-# qc.flags.to_pandas()
-# qc.data.to_pandas()
-# qc.plot("epithermal_neutrons")
->>>>>>> 4ab7ee67
-
-
-# def fancy_new_function():
-#     pass
 
 
 # qc.flagGeneric(
@@ -178,11 +163,7 @@
 schema to ensure the QA was succesfully implemented.
 """
 
-<<<<<<< HEAD
-# %%
-=======
-
->>>>>>> 4ab7ee67
+# %%
 """Step 4: Attach the NMDB data
 
 Important step in preperation of data. Collect the NMDB data for
@@ -286,11 +267,7 @@
 
 """
 
-<<<<<<< HEAD
 DataAuditLog.archive_and_delete_log(site_name="Site From Somewhere")
 # Cant access file, file is in use (self._accessor.unlink(self))
 
-# %%
-=======
-DataAuditLog.archive_and_delete_log(site_name="A test site")
->>>>>>> 4ab7ee67
+# %%