# %%
from pathlib import Path
import math
import pandas as pd

from neptoon.data_management.crns_data_hub import CRNSDataHub
from neptoon.ancillary_data_collection.nmdb_data_collection import (
    NMDBDataAttacher,
)
from neptoon.neutron_correction.neutron_correction import (
    CorrectionBuilder,
    IncomingIntensityDesilets,
    CorrectNeutrons,
)
from neptoon.data_management.data_audit import (
    DataAuditLog,
)
from neptoon.data_management.data_audit import log_key_step

# %%

""" Test later
# from neptoon.configuration.configuration_input import (
#     ConfigurationManager,
# )

"""
DataAuditLog.create()


"""IDEA ON SIMPLE ONE LINE RUN
# Import Config files to ConfigManager
station_config_path = "/Users/power/Documents/code/cosmosbase/configuration_files/A101_station.yaml"
process_config_path = "/Users/power/Documents/code/cosmosbase/configuration_files/v1_processing_method.yaml"

config_manager = ConfigurationManager()
config_manager.load_and_validate_configuration("station", station_config_path)
config_manager.load_and_validate_configuration(
    "processing", process_config_path
)

# Run process with one line!
ProcessCRNSWithConfig(config_manager)

"""


class PseudoDataProcessor:
    def __init__(self):
        pass

    @log_key_step("style", "a1")
    def theta_calc(self, style="first", N0=2000, a1=2.5):
        pass

    @log_key_step("method", "window")
    def smooth_neutrons(self, method="SG", window=12):
        # logic
        pass


processor = PseudoDataProcessor()
processor.theta_calc(style="second")
processor.smooth_neutrons(method="SG", window=12)

# %%
"""Step 0: Collect data from source
"""

"""Step 1: Create correct format of dataframe

This section will eventually be replaced by the full ingest routine. The
ingest routine will handle how we take raw data and convert it to a
format that fits what we decide is the "standard". 

The point is that data should eventually fit some set of standards for
use in the software.

These include:
    - Index as a datetime
    - Key columns labelled correctly
    - math.nan values for missing data
    - A full timeseries (fill in gaps with rows).
    - Columns of the correct type (ensure they are read in as floats and
      not objects!)
"""


def import_crns_dataframe_and_format(filename):
    """
    This is a pseudo function that will eventually be replaced by the
    ingest routines. For now it converts a sample dataset into a format
    (which we can update later).
    """
    cwd = Path.cwd()
    crns_df_path = cwd / "tests" / "sample_crns_data" / filename
    crns_df = pd.read_csv(crns_df_path)
    crns_df["date_time_utc"] = pd.to_datetime(
        crns_df["date_time_utc"], dayfirst=True
    )
    crns_df.set_index(crns_df["date_time_utc"], inplace=True)
    crns_df.drop(["date_time_utc"], axis=1, inplace=True)
    crns_df = crns_df.replace("noData", math.nan)
    crns_df["epithermal_neutrons"] = pd.to_numeric(
        crns_df["epithermal_neutrons"]
    )
    crns_df["thermal_neutrons"] = pd.to_numeric(crns_df["thermal_neutrons"])
    crns_df["air_temperature"] = pd.to_numeric(crns_df["air_temperature"])
    crns_df["air_relative_humidity"] = pd.to_numeric(
        crns_df["air_relative_humidity"]
    )
    crns_df["precipitation"] = pd.to_numeric(crns_df["precipitation"])
    crns_df["air_pressure"] = pd.to_numeric(crns_df["air_pressure"])

    return crns_df


crns_df = import_crns_dataframe_and_format("CUC001.csv")
crns_df

<<<<<<< HEAD
# %%
# ### TEMP

# from saqc import SaQC

# qc = SaQC(crns_df, scheme="simple")
# qc = qc.flagRange("epithermal_neutrons", min=400, max=900)

# # OutliersMixin.flagRaise() missing 1 required positional argument: 'field'
# qc.flags.to_pandas()
# qc.data.to_pandas()
# qc.plot("epithermal_neutrons")


# %%
def fancy_new_function():
    pass


# qc.flagGeneric(
#     field="epithermal_neutrons", func=fancy_new_function, flag="BAD"
# )


#### END TEMP
# %%
=======
>>>>>>> 339ce976
"""Step 2: Create the initial CRNSDataHub and validate

The next step is adding the correctly formatted dataframe to the
CRNSDataHub. The DataHub provides validation checks and flagging
capabilities. That is it creates a flag system to ensure we flag data
which fails any checks without the need to remove data itself. 

NOTE: It will be possible to work without the DataHub. We could perhaps
even show this in a notebook? This would just be using the functions in
a workbook.
"""

data_hub = CRNSDataHub(crns_data_frame=crns_df)
# Validate the dataframe to check for initial errors
data_hub.validate_dataframe(schema="initial_check")
# The dataframe can be accessed here.
data_hub.crns_data_frame

"""Step 3: Attach the NMDB data
<<<<<<< HEAD

Important step in preperation of data. Collect the NMDB data for
intensity corrections.
"""

attacher = NMDBDataAttacher(data_hub)
attacher.configure(station="JUNG")
attacher.fetch_data()
attacher.attach_data()

# %%
"""Step 4: Perform first QA steps

Here we would perform QA. This requires creating QA routines and
applying them. The flags would be updated. Validation with another
schema to ensure the QA was succesfully implemented.
"""
from neptoon.quality_assesment.quality_assesment import (
    QualityAssessmentFlagBuilder,
    FlagRangeCheck,
    FlagNeutronGreaterThanN0,
    FlagBelowMinimumPercentN0,
    DataQualityAssessor,
    FlagSpikeDetectionUniLOF,
)

# Option 1
# data_hub.apply_quality_flags_config()

# Option 2
qa_flags = QualityAssessmentFlagBuilder()
qa_flags.add_check(
    FlagRangeCheck("air_relative_humidity", min_val=0, max_val=100),
    FlagRangeCheck("precipitation", min_val=0, max_val=20),
    FlagSpikeDetectionUniLOF("epithermal_neutrons"),
    # ...
)
data_hub.apply_quality_flags(custom_flags=qa_flags)

=======

Important step in preperation of data. Collect the NMDB data for
intensity corrections.
"""
>>>>>>> 339ce976

# assessor = DataQualityAssessor(data_hub.crns_data_frame, saqc_scheme="simple")
# assessor.add_quality_check(
#     FlagRangeCheck("air_relative_humidity", min_val=50, max_val=62)
# )
# assessor.add_quality_check(
#     FlagRangeCheck("precipitation", min_val=0, max_val=20)
# )
# assessor.add_quality_check(
#     FlagNeutronGreaterThanN0("epithermal_neutrons", N0=2000)
# )
# assessor.add_quality_check(
#     FlagBelowMinimumPercentN0(
#         "epithermal_neutrons", N0=2000, percent_minimum=0.3
#     )
# )
# assessor.add_quality_check(
#     FlagSpikeDetectionUniLOF("epithermal_neutrons", threshold=1.5)
# )
# FlagNeutronGreaterThanN0.apply
# assessor.apply_quality_assessment()
# # assessor.output_data()
# tmp = assessor.output_flags()


# crns_data

# dataingest

# CRNSDataHub(crns_data)
# CRNSDataHub.quality_assessment()
# CRNSDataHub.neutron_correction()
# CRNSDataHub.calculate_theta()
# CRNSDataHub.figures_tables_close

# DataQualityAssesment(CRNSDataHub)
# Processing(CRNSDAtaHub)
# Figures(CRN)
# %%


# %%
"""Step 4: Perform first QA steps

<<<<<<< HEAD
# class NeutronCorrector:
#     """
#     This class takes as input a CRNSDataHub and applies neutron
#     corrections to the data attached to it.
#     """

#     def __init__(
#         self,
#         data_hub: CRNSDataHub = None,
#     ):
#         self.data_hub = data_hub

#     def select_steps(
#         self,
#         pressure_correction,
#         water_vapour_correction,
#         above_ground_biomass_correction,
#         incoming_neutron_intensity_correction,
#     ):
#         """
#         TODO: Pandera check here depending on steps

#         Parameters
#         ----------
#         steps_to_implement : _type_
#             _description_
#         """
#         pass

#     def validate_data_is_suitable():
#         pass
=======
Here we would perform QA. This requires creating QA routines and
applying them. The flags would be updated. Validation with another
schema to ensure the QA was succesfully implemented.
"""
from neptoon.quality_assesment.quality_assesment import (
    QualityAssessmentFlagBuilder,
    FlagRangeCheck,
    FlagNeutronGreaterThanN0,
    FlagBelowMinimumPercentN0,
    DataQualityAssessor,
    FlagSpikeDetectionUniLOF,
)

# Option 1
# data_hub.apply_quality_flags_config()

# Option 2
qa_flags = QualityAssessmentFlagBuilder()
qa_flags.add_check(
    FlagRangeCheck("air_relative_humidity", min_val=0, max_val=100),
    FlagRangeCheck("precipitation", min_val=0, max_val=20),
    FlagSpikeDetectionUniLOF("epithermal_neutrons"),
    # ...
)
data_hub.apply_quality_flags(custom_flags=qa_flags)
>>>>>>> 339ce976

#     def correct_neutrons():
#         pass

<<<<<<< HEAD

# corrector = NeutronCorrector(data_hub)
# corrector.select_steps("steps")
=======
# %%
"""Step 5: Correct Neutrons
"""
steps = CorrectionBuilder()
steps.add_correction(IncomingIntensityDesilets(120))
corrector = CorrectNeutrons(data_hub.crns_data_frame, steps)
corrector.correct_neutrons()
>>>>>>> 339ce976

# %%
"""Step 6: Calibration [Optional]
"""


<<<<<<< HEAD
# class SiteCalibrator:
#     def __init__(
#         self,
#         data_hub: CRNSDataHub,
#     ):
#         pass


# def assess_data(crns_data_hub):
#     qc = SaQC(crns_data_hub.crns_df, scheme="simple")
#     qc = qc.flagRange("epithermal_neutrons", min=400, max=900)
#     qc = qc.flagRaise()
#     crns_data_hub.flags_table = qc.flags.to_pandas()
#     crns_data_hub.crns_df = qc.data.to_pandas()
#     qc.plot("epithermal_neutrons")


=======
>>>>>>> 339ce976
# %%
"""Step 7: Convert to theta
"""

"""Step 8: Final QA
"""

"""Step 9: PDF/Figure outputs

Here we could do some analysis based on data from processing. Some of
this will be like the Journalist class in corny. So maybe things like
data removed, number of days with good data or other hydrological
information. Make some figures maybe using the data.


"""

"""Step 10: Create AuditLog/Update YAML and close

At the very end we would want to organise the audit log by saving and
archiving it. I also imagine some steps here to update the YAML file
(particularly the site yaml file) with new information collated in the
previous step. So we could have a section of average values or
something?

"""

DataAuditLog.archive_and_delete_log(site_name="TestQA")
# Cant access file, file is in use (self._accessor.unlink(self))<|MERGE_RESOLUTION|>--- conflicted
+++ resolved
@@ -118,35 +118,6 @@
 crns_df = import_crns_dataframe_and_format("CUC001.csv")
 crns_df
 
-<<<<<<< HEAD
-# %%
-# ### TEMP
-
-# from saqc import SaQC
-
-# qc = SaQC(crns_df, scheme="simple")
-# qc = qc.flagRange("epithermal_neutrons", min=400, max=900)
-
-# # OutliersMixin.flagRaise() missing 1 required positional argument: 'field'
-# qc.flags.to_pandas()
-# qc.data.to_pandas()
-# qc.plot("epithermal_neutrons")
-
-
-# %%
-def fancy_new_function():
-    pass
-
-
-# qc.flagGeneric(
-#     field="epithermal_neutrons", func=fancy_new_function, flag="BAD"
-# )
-
-
-#### END TEMP
-# %%
-=======
->>>>>>> 339ce976
 """Step 2: Create the initial CRNSDataHub and validate
 
 The next step is adding the correctly formatted dataframe to the
@@ -166,7 +137,6 @@
 data_hub.crns_data_frame
 
 """Step 3: Attach the NMDB data
-<<<<<<< HEAD
 
 Important step in preperation of data. Collect the NMDB data for
 intensity corrections.
@@ -206,124 +176,7 @@
 )
 data_hub.apply_quality_flags(custom_flags=qa_flags)
 
-=======
-
-Important step in preperation of data. Collect the NMDB data for
-intensity corrections.
-"""
->>>>>>> 339ce976
-
-# assessor = DataQualityAssessor(data_hub.crns_data_frame, saqc_scheme="simple")
-# assessor.add_quality_check(
-#     FlagRangeCheck("air_relative_humidity", min_val=50, max_val=62)
-# )
-# assessor.add_quality_check(
-#     FlagRangeCheck("precipitation", min_val=0, max_val=20)
-# )
-# assessor.add_quality_check(
-#     FlagNeutronGreaterThanN0("epithermal_neutrons", N0=2000)
-# )
-# assessor.add_quality_check(
-#     FlagBelowMinimumPercentN0(
-#         "epithermal_neutrons", N0=2000, percent_minimum=0.3
-#     )
-# )
-# assessor.add_quality_check(
-#     FlagSpikeDetectionUniLOF("epithermal_neutrons", threshold=1.5)
-# )
-# FlagNeutronGreaterThanN0.apply
-# assessor.apply_quality_assessment()
-# # assessor.output_data()
-# tmp = assessor.output_flags()
-
-
-# crns_data
-
-# dataingest
-
-# CRNSDataHub(crns_data)
-# CRNSDataHub.quality_assessment()
-# CRNSDataHub.neutron_correction()
-# CRNSDataHub.calculate_theta()
-# CRNSDataHub.figures_tables_close
-
-# DataQualityAssesment(CRNSDataHub)
-# Processing(CRNSDAtaHub)
-# Figures(CRN)
-# %%
-
-
-# %%
-"""Step 4: Perform first QA steps
-
-<<<<<<< HEAD
-# class NeutronCorrector:
-#     """
-#     This class takes as input a CRNSDataHub and applies neutron
-#     corrections to the data attached to it.
-#     """
-
-#     def __init__(
-#         self,
-#         data_hub: CRNSDataHub = None,
-#     ):
-#         self.data_hub = data_hub
-
-#     def select_steps(
-#         self,
-#         pressure_correction,
-#         water_vapour_correction,
-#         above_ground_biomass_correction,
-#         incoming_neutron_intensity_correction,
-#     ):
-#         """
-#         TODO: Pandera check here depending on steps
-
-#         Parameters
-#         ----------
-#         steps_to_implement : _type_
-#             _description_
-#         """
-#         pass
-
-#     def validate_data_is_suitable():
-#         pass
-=======
-Here we would perform QA. This requires creating QA routines and
-applying them. The flags would be updated. Validation with another
-schema to ensure the QA was succesfully implemented.
-"""
-from neptoon.quality_assesment.quality_assesment import (
-    QualityAssessmentFlagBuilder,
-    FlagRangeCheck,
-    FlagNeutronGreaterThanN0,
-    FlagBelowMinimumPercentN0,
-    DataQualityAssessor,
-    FlagSpikeDetectionUniLOF,
-)
-
-# Option 1
-# data_hub.apply_quality_flags_config()
-
-# Option 2
-qa_flags = QualityAssessmentFlagBuilder()
-qa_flags.add_check(
-    FlagRangeCheck("air_relative_humidity", min_val=0, max_val=100),
-    FlagRangeCheck("precipitation", min_val=0, max_val=20),
-    FlagSpikeDetectionUniLOF("epithermal_neutrons"),
-    # ...
-)
-data_hub.apply_quality_flags(custom_flags=qa_flags)
->>>>>>> 339ce976
-
-#     def correct_neutrons():
-#         pass
-
-<<<<<<< HEAD
-
-# corrector = NeutronCorrector(data_hub)
-# corrector.select_steps("steps")
-=======
+
 # %%
 """Step 5: Correct Neutrons
 """
@@ -331,33 +184,12 @@
 steps.add_correction(IncomingIntensityDesilets(120))
 corrector = CorrectNeutrons(data_hub.crns_data_frame, steps)
 corrector.correct_neutrons()
->>>>>>> 339ce976
 
 # %%
 """Step 6: Calibration [Optional]
 """
 
 
-<<<<<<< HEAD
-# class SiteCalibrator:
-#     def __init__(
-#         self,
-#         data_hub: CRNSDataHub,
-#     ):
-#         pass
-
-
-# def assess_data(crns_data_hub):
-#     qc = SaQC(crns_data_hub.crns_df, scheme="simple")
-#     qc = qc.flagRange("epithermal_neutrons", min=400, max=900)
-#     qc = qc.flagRaise()
-#     crns_data_hub.flags_table = qc.flags.to_pandas()
-#     crns_data_hub.crns_df = qc.data.to_pandas()
-#     qc.plot("epithermal_neutrons")
-
-
-=======
->>>>>>> 339ce976
 # %%
 """Step 7: Convert to theta
 """
