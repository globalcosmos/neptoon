--- conflicted
+++ resolved
@@ -1064,12 +1064,8 @@
     { name = "python-dateutil", specifier = ">=2.8.2" },
     { name = "pyyaml", specifier = ">=6.0.1" },
     { name = "requests", specifier = ">=2.31.0" },
-<<<<<<< HEAD
     { name = "rich", specifier = ">=13.9.4" },
-    { name = "saqc", git = "https://git.ufz.de/power/saqc.git?rev=neptoon-temp-branch" },
-=======
     { name = "saqc", specifier = ">=2.7.0" },
->>>>>>> 06a71ee7
     { name = "seaborn", specifier = ">=0.13.2" },
     { name = "streamlit", marker = "extra == 'gui'", specifier = ">=1.31.0" },
     { name = "typer", specifier = ">=0.15.2" },
