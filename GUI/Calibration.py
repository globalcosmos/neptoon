import streamlit as st
<<<<<<< HEAD
# import example_process
=======
>>>>>>> 0ef2c6c3
import logging
from streamlit.logger import get_logger
import example_calibration_gui

import plotly.express as px


# class StreamlitLogHandler(logging.Handler):
#     def __init__(self, widget_update_func):
#         super().__init__()
#         self.widget_update_func = widget_update_func

#     def emit(self, record):
#         msg = self.format(record)
#         self.widget_update_func(msg)

<<<<<<< HEAD
# logger = get_logger(example_process.__name__)
# handler = StreamlitLogHandler(st.sidebar.empty().code)
# logger.addHandler(handler)
=======

logger = get_logger(example_calibration_gui.__name__)
handler = StreamlitLogHandler(st.sidebar.empty().code)
logger.addHandler(handler)
>>>>>>> 0ef2c6c3


def config_changed():
    st.session_state.config_changed = True


st.markdown(
    """
# :material/adjust: Calibration
In order to find the $N_0$ value, a CRNS probe needs to be calibrated on ground truth data, e.g., soil samples or TDR time serieses.
"""
)

st.markdown(
    """
## Soil sampling data
Upload your CSV files with soil sampling data here.
"""
)
sampling_uploaded_files = st.file_uploader(
    "Choose one or more CSV files", accept_multiple_files=True, key="eins"
)

st.markdown(
    """
## CRNS data
Upload your CRNS data here.
"""
)
crns_uploaded_files = st.file_uploader(
    "Choose one or more CSV files", accept_multiple_files=True, key="zwei"
)

if (len(sampling_uploaded_files) > 0) and (len(crns_uploaded_files) > 0):

    left, middle, right = st.columns(3, vertical_alignment="bottom")
    N0 = left.number_input(
        "N0 parameter", min_value=1, value=1000, on_change=config_changed
    )

    if st.button("Weight and optimize!"):

        with st.spinner("Processing..."):
            example_calibration_gui.read_files(
                sampling_csv=sampling_uploaded_files[0].name,
                crns_csv=crns_uploaded_files[0].name,
            )

            st.write(st.session_state["text_N0_calibrated"])

            tab1, tab2, tab3 = st.tabs(
                [
                    ":material/Table: Sampling data",
                    ":material/Table: Processed data",
                    ":material/show_chart: Plots",
                ]
            )

            # tab1.subheader("Processed data table.")
            tab1.write(st.session_state["data_calib"])
            tab2.write(st.session_state["data_calib_processed"])

            # df = st.session_state["data_to_plot_ts"]
            # ds = st.session_state["data_to_plot_sc"]
            # # fig = px.line(df, y="soil_moisture", title="Soil moisture time series")
            # # fig = px.scatter(ds, y="soil_moisture", title="Soil moisture time series")

            # import plotly.graph_objects as go

            # fig = go.Figure()

            # # Add traces
            # fig.add_trace(
            #     go.Scatter(x=ds.index, y=ds.values, mode="markers", name="markers")
            # )
            # fig.add_trace(
            #     go.Scatter(x=df.index, y=df.values, mode="lines", name="lines")
            # )

            # fig.update_xaxes(
            #     rangeslider_visible=True,
            #     rangeselector=dict(
            #         buttons=list(
            #             [
            #                 dict(
            #                     count=1,
            #                     label="1m",
            #                     step="month",
            #                     stepmode="backward",
            #                 ),
            #                 dict(
            #                     count=6,
            #                     label="6m",
            #                     step="month",
            #                     stepmode="backward",
            #                 ),
            #                 dict(
            #                     count=1,
            #                     label="YTD",
            #                     step="year",
            #                     stepmode="todate",
            #                 ),
            #                 dict(
            #                     count=1,
            #                     label="1y",
            #                     step="year",
            #                     stepmode="backward",
            #                 ),
            #                 dict(step="all"),
            #             ]
            #         )
            #     ),
            # )

            # tab3.plotly_chart(fig, use_container_width=True)


# left, middle, right = st.columns(3, vertical_alignment="bottom")
# bd = left.slider(
#     "Bulk density",
#     min_value=0.01,
#     max_value=2.65,
#     value=1.6,
#     on_change=config_changed,
# )

# if st.button("Calibrate!"):
#     st.write("Nothing to do yet.")<|MERGE_RESOLUTION|>--- conflicted
+++ resolved
@@ -1,8 +1,4 @@
 import streamlit as st
-<<<<<<< HEAD
-# import example_process
-=======
->>>>>>> 0ef2c6c3
 import logging
 from streamlit.logger import get_logger
 import example_calibration_gui
@@ -19,16 +15,10 @@
 #         msg = self.format(record)
 #         self.widget_update_func(msg)
 
-<<<<<<< HEAD
-# logger = get_logger(example_process.__name__)
-# handler = StreamlitLogHandler(st.sidebar.empty().code)
-# logger.addHandler(handler)
-=======
 
 logger = get_logger(example_calibration_gui.__name__)
 handler = StreamlitLogHandler(st.sidebar.empty().code)
 logger.addHandler(handler)
->>>>>>> 0ef2c6c3
 
 
 def config_changed():
