_LAZY_IMPORTS = {
    "CRNSDataHub": (
        "neptoon.hub",
        "CRNSDataHub",
    ),
}

_ATTR_CACHE = {}


def __getattr__(name: str):
    """Load functions and classes on-demand when first accessed."""

    # Check cache first
    if name in _ATTR_CACHE:
        return _ATTR_CACHE[name]

    if name in _LAZY_IMPORTS:
        module_path, attr_name = _LAZY_IMPORTS[name]

        from importlib import import_module

        module = import_module(module_path)
        attr = getattr(module, attr_name)

        # Cache it for future access
        _ATTR_CACHE[name] = attr
        globals()[name] = attr

        return attr

    raise AttributeError(f"module '{__name__}' has no attribute '{name}'")


def __dir__():
    """Show all available attributes including lazy ones."""
    regular_attrs = [
        name for name in globals().keys() if not name.startswith("_")
    ]
    lazy_attrs = list(_LAZY_IMPORTS.keys())
    return sorted(set(regular_attrs + lazy_attrs))


__all__ = list(_LAZY_IMPORTS.keys())

<<<<<<< HEAD

VERSION = "v0.13.0"
=======
VERSION = "v0.13.6"
>>>>>>> d84fc87c

__version__ = VERSION<|MERGE_RESOLUTION|>--- conflicted
+++ resolved
@@ -43,11 +43,6 @@
 
 __all__ = list(_LAZY_IMPORTS.keys())
 
-<<<<<<< HEAD
-
-VERSION = "v0.13.0"
-=======
 VERSION = "v0.13.6"
->>>>>>> d84fc87c
 
 __version__ = VERSION