--- conflicted
+++ resolved
@@ -43,11 +43,6 @@
 
 __all__ = list(_LAZY_IMPORTS.keys())
 
-
-<<<<<<< HEAD
-VERSION = "v0.13.4"
-=======
-VERSION = 'v0.13.5'
->>>>>>> ed387021
+VERSION = "v0.13.6"
 
 __version__ = VERSION