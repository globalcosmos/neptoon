--- conflicted
+++ resolved
@@ -381,22 +381,6 @@
         col_name = smoother.create_new_column_name()
         self.crns_data_frame[col_name] = smoother.apply_smoothing()
 
-<<<<<<< HEAD
-    def produce_soil_moisture_estimates(self, n0=None):
-        if n0 is None:
-            soil_moisture_calculator = NeutronsToSM(
-                crns_data_frame=self.crns_data_frame,
-                n0=self.site_information.n0,
-            )
-            soil_moisture_calculator.calculate_all_soil_moisture_data()
-            soil_moisture_calculator.return_data_frame()
-        else:
-            soil_moisture_calculator = NeutronsToSM(
-                crns_data_frame=self.crns_data_frame, n0=n0
-            )
-            soil_moisture_calculator.calculate_all_soil_moisture_data()
-            self.crns_data_frame = soil_moisture_calculator.return_data_frame()
-=======
     def produce_soil_moisture_estimates(
         self,
         n0: float = None,
@@ -442,7 +426,6 @@
         )
         soil_moisture_calculator.process_data()
         self.crns_data_frame = soil_moisture_calculator.return_data_frame()
->>>>>>> bb22d4fa
 
     def mask_flagged_data(self):
         """
