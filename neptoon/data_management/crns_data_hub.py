--- conflicted
+++ resolved
@@ -1,10 +1,7 @@
 import pandas as pd
 import numpy as np
-<<<<<<< HEAD
 from typing import Literal, Union, Optional
-=======
 import dataclasses
->>>>>>> d052ef9e
 from neptoon.configuration.configuration_input import ConfigurationManager
 from neptoon.ancillary_data_collection.nmdb_data_collection import (
     NMDBDataAttacher,
