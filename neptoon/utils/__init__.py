from .general_utils import (
    validate_and_convert_file_path,
    parse_resolution_to_timedelta,
<<<<<<< HEAD
    is_running_in_docker,
=======
    find_temporal_resolution_seconds,
    validate_df,
    validate_timestamp_index,
    timedelta_to_freq_str,
    is_resolution_greater_than,
    recalculate_neutron_uncertainty,
>>>>>>> 0a2ef571
)<|MERGE_RESOLUTION|>--- conflicted
+++ resolved
@@ -1,14 +1,11 @@
 from .general_utils import (
     validate_and_convert_file_path,
     parse_resolution_to_timedelta,
-<<<<<<< HEAD
-    is_running_in_docker,
-=======
     find_temporal_resolution_seconds,
     validate_df,
     validate_timestamp_index,
     timedelta_to_freq_str,
     is_resolution_greater_than,
     recalculate_neutron_uncertainty,
->>>>>>> 0a2ef571
+    is_running_in_docker,
 )