--- conflicted
+++ resolved
@@ -150,11 +150,6 @@
         raise ValueError(message)
 
 
-<<<<<<< HEAD
-def is_running_in_docker():
-    """
-    Checks whether the current kernel is running in a docker container.
-=======
 def validate_df(df: pd.DataFrame, schema: pa.DataFrameSchema):
     """
     Validates a df against a pandera.pandas DataFrameSchema
@@ -210,16 +205,10 @@
         First resolution to compare
     resolution_b : str | datetime.timedelta
         Second resolution to compare
->>>>>>> 0a2ef571
 
     Returns
     -------
     bool
-<<<<<<< HEAD
-        Whether in docker container
-    """
-    return Path("/.dockerenv").exists()
-=======
         True if resolution_a > resolution_b
 
     Note
@@ -274,4 +263,15 @@
         1 / np.sqrt(temporal_scaling_factor)
     )
     return data_frame
->>>>>>> 0a2ef571
+
+
+def is_running_in_docker():
+    """
+    Checks whether the current kernel is running in a docker container.
+
+    Returns
+    -------
+    bool
+        Whether in docker container
+    """
+    return Path("/.dockerenv").exists()