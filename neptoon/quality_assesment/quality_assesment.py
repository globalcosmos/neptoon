from saqc import SaQC
import pandas as pd
from abc import abstractmethod, ABC
from typing import Union
from neptoon.logging import get_logger
from neptoon.data_management.data_audit import log_key_step

core_logger = get_logger()


class DateTimeIndexValidator:
    def __init__(self, data_frame: pd.DataFrame):
        self._validate_timestamp_index(data_frame)

    def _validate_timestamp_index(self, data_frame):
        """
        Checks that the index of the dataframe is timestamp (essential
        for using SaQC)

        Parameters
        ----------
        data_frame : pd.DataFrame
            The data frame imported into the TimeStampAligner

        Raises
        ------
        ValueError
            If the index is not datetime type.
        """
        if not pd.api.types.is_datetime64_any_dtype(data_frame.index):
            core_logger.error("DataFrame index not datetime type")
            raise ValueError("The DataFrame index must be of datetime type")


class QualityCheck(ABC):
    """
    Base method for quality check wrappers.

    Ensures they all have an apply function.
    """

    @abstractmethod
    def apply(self, qc):
        """
        Apply the flagging

        Parameters
        ----------
        qc : SaQC
            SaQC to flag with

        Returns
        -------
        qc : SaQC
            SaQC after flagging
        """
        pass


class FlagRangeCheck(QualityCheck):
    """
    Creates a check using the flagRange check from SaQC.

    Returns
    -------
    qc
        SaQC object after flagging
    """

    @log_key_step("column", "min_val", "max_val")
<<<<<<< HEAD
    def __init__(self, column: str, min_val: float, max_val: float):
=======
    def __init__(
        self,
        column: str,
        min_val: Union[int | float],
        max_val: Union[int | float],
    ):
>>>>>>> 111652da
        """
        Variables

        Parameters
        ----------
        column : str
            Column to flag
        min_val : float
            Minimum value allowed
        max_val : float
            Maximum value allowed
        """
        self.column = column
        self.min_val = min_val
        self.max_val = max_val

    def apply(self, qc: SaQC):
        return qc.flagRange(
            field=self.column, min=self.min_val, max=self.max_val
        )


class FlagNeutronGreaterThanN0(QualityCheck):
    """
    Flag neutron count rates that are greater than N0.

    Returns
    -------
    qc
        Returns the SaQC file after applying flags.
    """

    @log_key_step("neutron_col_name")
    def __init__(self, neutron_col_name: str, N0: Union[int | float]):
        """
        Init Values

        Parameters
        ----------
        neutron_col_name : str
            Column name to flag
        N0 : int | float
            The N0 number neutrons cannot exceed.
        """
        self.column = neutron_col_name
        self.N0 = N0

    def apply(self, qc: SaQC):
        return qc.flagGeneric(field=self.column, func=lambda x: x > self.N0)


class FlagBelowMinimumPercentN0(QualityCheck):
    """
    Flag neutron count rates that are below a threshold percentage of
    N0.

    Neutron

    Returns
    -------
    qc
        Returns the SaQC file after applying flags.
    """

    @log_key_step("neutron_col_name", "percent_minimum")
    def __init__(
        self,
        neutron_col_name: str,
        N0: Union[int | float],
<<<<<<< HEAD
        percent_minimum: float,
=======
        percent_minimum: Union[int | float],
>>>>>>> 111652da
    ):
        """
        Init Values

        Parameters
        ----------
        neutron_col_name : str
            Column name to flag
        N0 : int | float
            The N0 number neutrons cannot exceed.
        """
        self.column = neutron_col_name
        self.N0 = N0
        self.percent_minimum = percent_minimum

    def apply(self, qc: SaQC):
        return qc.flagGeneric(
            field=self.column,
            func=lambda x: x < (self.N0 * self.percent_minimum),
        )


class FlagSpikeDetectionUniLOF(QualityCheck):
    """
    Build the flag routine to detect outliers

    Returns
    -------
    SaQC
        SaQC object with flags
    """

    @log_key_step("column_name", "periods_in_calculation", "threshold")
    def __init__(
        self,
        column_name: str,
<<<<<<< HEAD
        periods_in_calculation: int = 24,
        threshold: float = 1.5,
=======
        periods_in_calculation: Union[int | float] = 24,
        threshold: Union[int | float] = 1.5,
>>>>>>> 111652da
    ):
        """
        Initialisation parameters

        Parameters
        ----------
        column_name : str
            Name of the column to flag
        periods_in_calculation : int
            Number of nearest neightbours to calculate flagging
        threshold : float
            Threshold value (default 1.5 based on SaQC recommendation)
        """
        self.column = column_name
        self.periods_in_calculation = periods_in_calculation
        self.threshold = threshold

    def apply(self, qc=SaQC):
        return qc.flagUniLOF(
            self.column,
            n=self.periods_in_calculation,
            thresh=self.threshold,
        )


class QualityAssessmentFlagBuilder:
    """
    Staging place for the checks as they are built. First a user adds a
    check using the add_check method.
    """

    def __init__(self):
        self.checks = []

    def add_check(self, *checks):
        for check in checks:
            if isinstance(check, QualityCheck):
                self.checks.append(check)
        return self

    def apply_checks(self, qc):
        for check in self.checks:
            qc = check.apply(qc)
        return qc


class DataQualityAssessor:
    """
    Base class for working with SaQC in neptoon. It handles creating the
    object and checks that the data going in has a datetime index
    (essential for working in SaQC).

    """

    def __init__(
        self,
        data_frame: pd.DataFrame,
        saqc_scheme: str = "simple",
        saqc: SaQC = None,
    ):
        """
        Parameters
        ----------
        data_frame : pd.DataFrame
            DataFrame containing time series data.
        """
        DateTimeIndexValidator(data_frame=data_frame)
        self.data_frame = data_frame
        self.saqc_scheme = saqc_scheme
        self._builder = QualityAssessmentFlagBuilder()
        self._check_for_saqc(saqc)

    @property
    def builder(self):
        return self._builder

    @builder.setter
    def builder(self, builder: QualityAssessmentFlagBuilder):
        """
        Enforce the self.builder to be a QualityAssessmentFlagBuilder.
        """
        if not isinstance(builder, QualityAssessmentFlagBuilder):
            message = (
                "Expected QualityAssessmentFlagBuilder, "
                f" got {type(builder).__name__}"
            )
            core_logger.error(message)
            raise ValueError(message)
        self._builder = builder

    def _check_for_saqc(self, saqc):
        """
        Checks the saqc object. If None provided it will create one,
        otherwise it will use the supplied SaQC object.

        Parameters
        ----------
        saqc : SaQC | None
            An SaQC object or None
        """
        if saqc is None:
            self.qc = SaQC(self.data_frame, scheme=self.saqc_scheme)
        elif isinstance(saqc, SaQC):
            self.qc = saqc
        else:
            message = (
                f"{saqc} does not appear to be an SaQC object."
                " Please leave saqc as blank or import an SaQC object"
            )
            core_logger.error(message)
            print(message)

    def change_saqc_scheme(self, scheme: str):
        """
        Changes the saqc_scheme for SaQC object.

        Parameters
        ----------
        scheme : str
            String representing the scheme for flags. Can be:
                - simple
                - float
                - dmp
                - positional
                - annotated-float

            see https://rdm-software.pages.ufz.de/saqc/index.html
        """

        self.saqc_scheme = scheme
        self.qc = SaQC(self.data_frame, scheme=self.saqc_scheme)
        core_logger.info(f"Changed SaQC scheme to {scheme}")

    def apply_quality_assessment(self):
        self.qc = self.builder.apply_checks(self.qc)

    def add_custom_flag_builder(self, builder: QualityAssessmentFlagBuilder):
        """
        Add a custom built flag builder to the object.

        Parameters
        ----------
        builder : QualityAssessmentFlagBuilder
            A flag builder - presumed to be pre-constructed
        """
        self.builder = builder

    def add_quality_check(self, check):
        """
        Can be a check or a list of checks

        Parameters
        ----------
        check : QualityCheck | List of QualityCheck
            Quality checks
        """
        self.builder.add_check(check)

    def import_checks_from_config(self, config):
        """
        Here could be a function for building the quality checks from a
        supplied config file
        """
        # Check config has correct values with pydantic validation
        # Build Flag Builder
        # Apply flags
        pass

    def return_data_frame(self):
        """
        Returns the timeseries DataFrame.

        TODO:
            - Placeholder as currently don't change the DF in
              CRNSDataHub
            - Should decide if to remove?

        Returns
        -------
        pd.DataFrame
            The main DataFrame
        """
        return self.qc.data.to_pandas()

    def return_flags_data_frame(self):
        """
        Returns the flag dataframe

        Returns
        -------
        pd.DataFrame
            The DataFrame with assigned flags
        """
        return self.qc.flags.to_pandas()<|MERGE_RESOLUTION|>--- conflicted
+++ resolved
@@ -68,16 +68,12 @@
     """
 
     @log_key_step("column", "min_val", "max_val")
-<<<<<<< HEAD
-    def __init__(self, column: str, min_val: float, max_val: float):
-=======
     def __init__(
         self,
         column: str,
         min_val: Union[int | float],
         max_val: Union[int | float],
     ):
->>>>>>> 111652da
         """
         Variables
 
@@ -147,11 +143,7 @@
         self,
         neutron_col_name: str,
         N0: Union[int | float],
-<<<<<<< HEAD
-        percent_minimum: float,
-=======
         percent_minimum: Union[int | float],
->>>>>>> 111652da
     ):
         """
         Init Values
@@ -188,13 +180,8 @@
     def __init__(
         self,
         column_name: str,
-<<<<<<< HEAD
-        periods_in_calculation: int = 24,
-        threshold: float = 1.5,
-=======
         periods_in_calculation: Union[int | float] = 24,
         threshold: Union[int | float] = 1.5,
->>>>>>> 111652da
     ):
         """
         Initialisation parameters
