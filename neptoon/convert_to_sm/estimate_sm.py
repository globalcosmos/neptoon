import pandas as pd
import numpy as np
from neptoon.data_management.column_information import ColumnInfo
from neptoon.corrections_and_functions.neutrons_to_soil_moisture import (
    convert_neutrons_to_soil_moisture,
)
from neptoon.corrections_and_functions.calibration_functions import (
    Schroen2017CalibrationFunctions,
)
from neptoon.logging import get_logger
from neptoon.data_management.data_audit import log_key_step

core_logger = get_logger()


class NeutronsToSM:
    """
    Class for converting a DataFrame containing corrected neutrons into
    soil moisture estimates. Includes calculations for depth.
    """

    def __init__(
        self,
        crns_data_frame: pd.DataFrame,
        n0: float,
        dry_soil_bulk_density: float = 1.4,
        lattice_water: float = 0,
        soil_organic_carbon: float = 0,
        corrected_neutrons_col_name: str = str(
            ColumnInfo.Name.CORRECTED_EPI_NEUTRON_COUNT
        ),
        smoothed_neutrons_col_name: str = str(
            ColumnInfo.Name.CORRECTED_EPI_NEUTRON_COUNT_FINAL
        ),
        soil_moisture_col_name: str = str(ColumnInfo.Name.SOIL_MOISTURE),
        depth_column_name: str = str(
            ColumnInfo.Name.SOIL_MOISTURE_MEASURMENT_DEPTH
        ),
    ):
        """
        Attributes to be added to the class.

        Parameters
        ----------
        crns_data_frame : pd.DataFrame
            _description_
        n0 : float
            The n0 term
        dry_soil_bulk_density : float, optional
            in g/cm3, by default 1.4
        lattice_water : float, optional
            in decimal percent, by default 0
        soil_organic_carbon : float, optional
            in decimal percent, by default 0
        corrected_neutrons_col_name : str, optional
            column name where corrected neutrons are to be found, by
            default str( ColumnInfo.Name.CORRECTED_EPI_NEUTRON_COUNT )
        smoothed_neutrons_col_name : str, optional
            column name where smoothed corrected neutron counts are
            found , by default str(
            ColumnInfo.Name.CORRECTED_EPI_NEUTRON_COUNT_FINAL )
        soil_moisture_col_name : str, optional
            column name where soil moisture should be written, by
            default str(ColumnInfo.Name.SOIL_MOISTURE)
        depth_column_name : str, optional
            column name where depth estimates are written, by default str(
            ColumnInfo.Name.SOIL_MOISTURE_MEASURMENT_DEPTH )
        """
        self._crns_data_frame = crns_data_frame
        self._n0 = n0
        self._dry_soil_bulk_density = dry_soil_bulk_density
        self._lattice_water = lattice_water
        self._soil_organic_carbon = soil_organic_carbon
        self._water_equiv_of_soil_organic_matter = self._convert_soc_to_wsom(
            soil_organic_carbon
        )
        self._corrected_neutrons_col_name = corrected_neutrons_col_name
        self._smoothed_neutrons_col_name = smoothed_neutrons_col_name
        self._soil_moisture_col_name = soil_moisture_col_name
        self._depth_column_name = depth_column_name

    @property
    def crns_data_frame(self):
        return self._crns_data_frame

    @crns_data_frame.setter
    def crns_data_frame(self, df):
        # TODO add checks
        self._crns_data_frame = df

    @property
    def n0(self):
        return self._n0

    @property
    def dry_soil_bulk_density(self):
        return self._dry_soil_bulk_density

    @property
    def lattice_water(self):
        return self._lattice_water

    @property
    def soil_organic_carbon(self):
        return self._soil_organic_carbon

    @property
    def water_equiv_of_soil_organic_matter(self):
        return self._water_equiv_of_soil_organic_matter

    @property
    def corrected_neutrons_col_name(self):
        return self._corrected_neutrons_col_name

    @property
    def soil_moisture_col_name(self):
        return self._soil_moisture_col_name

    @property
    def depth_column_name(self):
        return self._depth_column_name

    @property
    def smoothed_neutrons_col_name(self):
        return self._smoothed_neutrons_col_name

    def _validate_crns_data_frame(self):
        """
        TODO: Internal method to validate the dataframe can be used:
            - Column Names
            - Attributes correctly given etc.
        """
        pass

    @staticmethod
    # @log_key_step() TODO
    def _convert_soc_to_wsom(soc):
        """
        Converts soil organic carbon values into water equivelant soil
        organic matter.

        doi: https://doi.org/10.1002/2013WR015138

        """
        return soc * 0.556

    def calculate_sm_estimates(
        self,
        neutron_data_column_name: str,
        soil_moisture_column_write_name: str,
    ):
        """
        Calculates soil moisture estimates and adds them to the
        dataframe.

        This method applies the neutron-to-soil-moisture conversion for
        each row in the dataframe and stores the results in a new
        column.

        Parameters
        ----------
        neutron_data_column_name : str
            The name of the column containing neutron count data.
        soil_moisture_column_write_name : str
            The name of the new column to store calculated soil moisture
            values.

        Returns
        -------
        None
            The method modifies the dataframe in-place.

        Notes
        -----
        This method assumes that the neutron data has been properly
        corrected and that all necessary parameters (n0, bulk density,
        etc.) have been set.
        """

        self.crns_data_frame[soil_moisture_column_write_name] = (
            self.crns_data_frame.apply(
                lambda row: convert_neutrons_to_soil_moisture(
                    dry_soil_bulk_density=self.dry_soil_bulk_density,
                    neutron_count=row[neutron_data_column_name],
                    n0=self.n0,
                    lattice_water=self.lattice_water,
                    water_equiv_soil_organic_matter=self.water_equiv_of_soil_organic_matter,
                ),
                axis=1,
            )
        )

    def calculate_uncertainty_of_sm_estimates(self):
        """
        TODO: produce the uncertainty
        """
        self.calculate_sm_estimates(
            neutron_data_column_name=str(
                ColumnInfo.Name.CORRECTED_EPI_NEUTRON_COUNT_LOWER_COUNT
            ),
            soil_moisture_column_write_name=str(
                ColumnInfo.Name.SOIL_MOISTURE_UNCERTAINTY_UPPER
            ),
        )
        self.calculate_sm_estimates(
            neutron_data_column_name=str(
                ColumnInfo.Name.CORRECTED_EPI_NEUTRON_COUNT_UPPER_COUNT
            ),
            soil_moisture_column_write_name=str(
                ColumnInfo.Name.SOIL_MOISTURE_UNCERTAINTY_LOWER
            ),
        )

    def calculate_neutron_count_uncertainty(self):
        """
        Adds a column to the DataFrame with the statistical error rate
        of neutrons.

        This method computes the statistical error of neutron counts
        based on Poisson statistics, where the error is the square root
        of the count. It then calculates this error as a proportion of
        the original count and applies it to the corrected neutron
        count.

        The result is stored in a new column in the DataFrame.
        """

        self.crns_data_frame[
            str(ColumnInfo.Name.CORRECTED_EPI_NEUTRON_COUNT_UNCERTAINTY)
        ] = (
            np.sqrt(
                self.crns_data_frame[str(ColumnInfo.Name.EPI_NEUTRON_COUNT)]
            )
            / self.crns_data_frame[str(ColumnInfo.Name.EPI_NEUTRON_COUNT)]
        ) * self.crns_data_frame[
            str(ColumnInfo.Name.CORRECTED_EPI_NEUTRON_COUNT_FINAL)
        ]

    def calculate_neutron_count_bounds(self):
        """
        Calculates and adds upper and lower bounds for corrected neutron
        counts to the DataFrame.

        This method computes the upper and lower bounds of the corrected
        epithermal neutron counts based on the previously calculated
        uncertainty. These bounds represent a confidence interval around
        the corrected neutron count.

        Two new columns are added to the DataFrame:
            1. Upper bound of the corrected neutron count
            2. Lower bound of the corrected neutron count
        """

        # Calculate upper bound of neutron count
        self.crns_data_frame[
            str(ColumnInfo.Name.CORRECTED_EPI_NEUTRON_COUNT_UPPER_COUNT)
        ] = (
            self.crns_data_frame[
                str(ColumnInfo.Name.CORRECTED_EPI_NEUTRON_COUNT_FINAL)
            ]
            + self.crns_data_frame[
                str(ColumnInfo.Name.CORRECTED_EPI_NEUTRON_COUNT_UNCERTAINTY)
            ]
        )

        # Calculate lower bound of neutron count
        self.crns_data_frame[
            str(ColumnInfo.Name.CORRECTED_EPI_NEUTRON_COUNT_LOWER_COUNT)
        ] = (
            self.crns_data_frame[
                str(ColumnInfo.Name.CORRECTED_EPI_NEUTRON_COUNT_FINAL)
            ]
            - self.crns_data_frame[
                str(ColumnInfo.Name.CORRECTED_EPI_NEUTRON_COUNT_UNCERTAINTY)
            ]
        )

    @log_key_step("radius")
    def calculate_depth_of_measurement(
        self,
        radius: float = 50,
    ):
        """
        Creates a column with the calculated depth of measurement

        TODO: what radius to set as standard?

        Parameters
        ----------
        radius : float, optional
            The default radius of measurement (avg), by default 50
        """
        self.crns_data_frame[self.depth_column_name] = (
            self.crns_data_frame.apply(
                lambda row: Schroen2017CalibrationFunctions.calculate_measurement_depth(
                    rescaled_distance=radius,
                    bulk_density=self.dry_soil_bulk_density,
                    soil_moisture=row[self.soil_moisture_col_name],
                ),
                axis=1,
            )
        )

    def calculate_horizontal_footprint(self):
        """
        TODO Adds horizontal footprint column
        """
        pass

<<<<<<< HEAD
    def calculate_all_soil_moisture_data(self):
=======
    def process_data(self):
>>>>>>> bb22d4fa
        """
        TODO: Overall process method which will chain together the other
        methods to produce a fully developed DataFrame.
        """
<<<<<<< HEAD
        self.calculate_neutron_count_uncertainty()
        self.calculate_neutron_count_bounds()
        self.calculate_sm_estimates(
            neutron_data_column_name=str(
                ColumnInfo.Name.CORRECTED_EPI_NEUTRON_COUNT_FINAL
            ),
            soil_moisture_column_write_name=str(ColumnInfo.Name.SOIL_MOISTURE),
        )
=======
        self.calculate_sm_estimates()
        self.calculate_depth_of_measurement()
        # self.calculate_horizontal_footprint()
>>>>>>> bb22d4fa
        self.calculate_uncertainty_of_sm_estimates()
        self.calculate_depth_of_measurement()
        self.calculate_horizontal_footprint()

    def return_data_frame(self):
        """
        Returns the crns DataFrame

        Returns
        -------
        pd.DataFrame
            The stored DataFrame
        """
        return self.crns_data_frame<|MERGE_RESOLUTION|>--- conflicted
+++ resolved
@@ -307,16 +307,11 @@
         """
         pass
 
-<<<<<<< HEAD
     def calculate_all_soil_moisture_data(self):
-=======
-    def process_data(self):
->>>>>>> bb22d4fa
         """
         TODO: Overall process method which will chain together the other
         methods to produce a fully developed DataFrame.
         """
-<<<<<<< HEAD
         self.calculate_neutron_count_uncertainty()
         self.calculate_neutron_count_bounds()
         self.calculate_sm_estimates(
@@ -325,11 +320,6 @@
             ),
             soil_moisture_column_write_name=str(ColumnInfo.Name.SOIL_MOISTURE),
         )
-=======
-        self.calculate_sm_estimates()
-        self.calculate_depth_of_measurement()
-        # self.calculate_horizontal_footprint()
->>>>>>> bb22d4fa
         self.calculate_uncertainty_of_sm_estimates()
         self.calculate_depth_of_measurement()
         self.calculate_horizontal_footprint()
