# Changelog

All notable changes to this project will be documented in this file.

The format is based on [Keep a Changelog](https://keepachangelog.com/en/1.1.0/),
and this project adheres to [Semantic Versioning](https://semver.org/spec/v2.0.0.html).

## [Unreleased]

### Added

### Changed

### Depreceated

### Removed

### Fixed

### Security


## [0.13.0] 15/08/2025

### Added

- spike detection using simple offset rule 

### Changed

### Depreceated

### Removed

### Fixed

- broken links in documentation homepage (with thanks to Louis Trinkle)
- Fix Time Step calculation of `_calc_timestep_diff()`
    - now possible to load also daily data
- Add Parameters to `AboveGroundBiomassCorrectionBaatz2015()`
    - fixed parameter error for Biomass Correction
<<<<<<< HEAD
- Magazine cleared after saving pdf - preventing problem with bad reports
=======
- Fixed issue where pressure units were not converted
>>>>>>> 5a7d3e18

### Security


## [0.12.1] - 12/08/2025

### Fix

- Fix bug when calling biomass functions

## [0.12.0] - 01/08/2025


### Added

- `find_temporal_resolution()` added to general utils
- `CRNSDataHub` - added functions to aggregate and align data directly to the CRNSDataHub
- new column name for raw neutron uncertainty added to ColumnInfo.Name
- Depreceation warning if temporal section is found in sensor config when loaded
- Docker builds for cli and gui interface

### Changed

- aggregation no longer happens on data import, aggregation now occurs after neutron correction to match the COSMOS standard and improve uncertainty quantification
- *config* - moved temporal sub-section out of sensor config and into process config
- moved `validate_df()` to general utils
- corrected neutron count uncertainty created in correct_neutron stage of data hub
- neutron uncertainty bounds created in estimate_sm module just before being used (allows for changes due to aggregation)
- when aggregating data, the data needs to be aligned prior to aggregation to account for missing rows
- renamed humidity correction `omega` in process config file to `coefficient` (breaking)
- pressure correction now uses fixed reference of `1013.25` hPa (based on upcoming cosmos standard)
- renamed `koehli_method_form` to `koehli_etal_2021_parameterset` in process config (breaking)

### Depreceated

- `temporal` section in sensor config is depreceated - moved into process config as `temporal_aggregation` section

### Removed

- utils module in quality control removed
- NeutronUncertaintyCalculator class removed
- removed function in CRNSDataHub and ProcessWithConfig to produce uncertainty (integrated to other parts) e.g., `data_hub.create_neutron_uncertainty_bounds()` 
- polyorder setting in process config - reintroduce when it can be used in SG filter

### Fixed

- updated NMDB data fetching to use new URL
- update minimum version for pandera
- attribute issue in ColumnInfo and NeutronsToSM

### Security


## [0.11.0] - 08/07/2025

### Added

- estimates of measurement radius are included in the final output
- *CI/CD* - version bumps are automated via the tagging system for package publication
- introduced dataframe validataion using pandera schemas in estimate_sm module
- generic `_validate_df()` function in quality_control>utils.py to check data against pandera schemas

### Changed

- clarifyed in neutrons_to_soil_moisture - attributed named air_humidity renamed to abs_air_humidity
- CICD python package publishing is now done using uv instead of poetry


### Fixed

- fixed data ingest routine issue preventing reading files from a folder directory (with thanks to Till Francke)
<|MERGE_RESOLUTION|>--- conflicted
+++ resolved
@@ -39,11 +39,8 @@
     - now possible to load also daily data
 - Add Parameters to `AboveGroundBiomassCorrectionBaatz2015()`
     - fixed parameter error for Biomass Correction
-<<<<<<< HEAD
+- Fixed issue where pressure units were not converted
 - Magazine cleared after saving pdf - preventing problem with bad reports
-=======
-- Fixed issue where pressure units were not converted
->>>>>>> 5a7d3e18
 
 ### Security
 
